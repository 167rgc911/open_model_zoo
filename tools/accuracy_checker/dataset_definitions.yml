datasets:
  - name: ms_coco_mask_rcnn
    annotation_conversion:
      converter: mscoco_mask_rcnn
      annotation_file: instances_val2017.json
      has_background: True
      sort_annotations: True
    annotation: mscoco_mask_rcnn.pickle
    dataset_meta: mscoco_mask_rcnn.json
    data_source: val2017

  - name: ms_coco_mask_rcnn_short_80_classes
    annotation_conversion:
      converter: mscoco_mask_rcnn
      annotation_file: instances_val2017_short.json
      has_background: True
      sort_annotations: True
    annotation: mscoco_mask_rcnn_short_80.pickle
    dataset_meta: mscoco_mask_rcnn_short_80.json
    data_source: val2017

  - name: ms_coco_mask_rcnn_short_80_classes_without_background
    annotation_conversion:
      converter: mscoco_mask_rcnn
      annotation_file: instances_val2017.json
      has_background: False
      sort_annotations: True
    annotation: mscoco_mask_rcnn_short_80_without_bkgr.pickle
    dataset_meta: mscoco_mask_rcnn_short_80_without_bkgr.json
    data_source: val2017

  - name: ms_coco_mask_rcnn_short_91_classes
    annotation_conversion:
      converter: mscoco_mask_rcnn
      annotation_file: instances_val2017_short.json
      has_background: True
      sort_annotations: True
      use_full_label_map: True
    annotation: mscoco_mask_rcnn_short_91.pickle
    dataset_meta: mscoco_mask_rcnn_short_91.json
    data_source: val2017
    preprocessing:
      - type: resize
        aspect_ratio_scale: fit_to_window
        dst_height: 800
        dst_width: 1365
      - type: padding
        dst_height: 800
        dst_width: 1365
        pad_type: right_bottom

    postprocessing:
      - type: faster_rcnn_postprocessing_resize
        dst_height: 800
        dst_width: 1365


  - name: ms_coco_detection_91_classes
    annotation_conversion:
      converter: mscoco_detection
      annotation_file: instances_val2017.json
      has_background: True
      sort_annotations: True
      use_full_label_map: True
    annotation: mscoco_det_91.pickle
    dataset_meta: mscoco_det_91.json
    data_source: val2017
    preprocessing:
      - type: resize
        aspect_ratio_scale: fit_to_window
        dst_height: 600
        dst_width: 1024
      - type: padding
        dst_height: 600
        dst_width: 1024
        pad_type: right_bottom

    postprocessing:
      - type: faster_rcnn_postprocessing_resize
        dst_height: 600
        dst_width: 1024

  - name: ms_coco_detection_80_class_without_background
    data_source: val2017
    annotation_conversion:
      converter: mscoco_detection
      annotation_file: instances_val2017.json
      has_background: False
      sort_annotations: True
      use_full_label_map: False
    annotation:  mscoco_det_80.pickle
    dataset_meta:  mscoco_det_80.json

  - name: ms_coco_detection_80_class_with_background
    data_source: val2017
    annotation_conversion:
      converter: mscoco_detection
      annotation_file: instances_val2017.json
      has_background: True
      sort_annotations: True
      use_full_label_map: False
    annotation: mscoco_det_80_bkgr.pickle
    dataset_meta:  mscoco_det_80_bkgr.json

  - name: ms_coco_keypoints
    data_source: val2017
    annotation_conversion:
      converter: mscoco_keypoints
      annotation_file: person_keypoints_val2017.json
      sort_key: image_size
    annotation: mscoco_keypoints.pickle
    dataset_meta: mscoco_keypoints.json
    metrics:
      - name: AP
        type: coco_precision
        max_detections: 20

  - name: imagenet_1000_classes
    annotation_conversion:
      converter: imagenet
      annotation_file: val.txt
    annotation: imagenet1000.pickle
    data_source: ILSVRC2012_img_val
    metrics:
      - name: accuracy@top1
        type: accuracy
        top_k: 1
      - name: accuracy@top5
        type: accuracy
        top_k: 5

  - name: imagenet_1000_classes_2015
    annotation_conversion:
      converter: imagenet
      annotation_file: val15.txt
    annotation: imagenet1000_2015.pickle
    data_source: ILSVRC2012_img_val
    metrics:
      - name: accuracy@top1
        type: accuracy
        top_k: 1
      - name: accuracy@top5
        type: accuracy
        top_k: 5

  - name: imagenet_1001_classes
    annotation_conversion:
      converter: imagenet
      annotation_file: val.txt
      has_background: True
    annotation: imagenet1001.pickle
    data_source: ILSVRC2012_img_val
    metrics:
      - name: accuracy@top1
        type: accuracy
        top_k: 1
      - name: accuracy@top5
        type: accuracy
        top_k: 5

  - name: VOC2012
    annotation_conversion:
      converter: voc_detection
      annotations_dir: VOCdevkit/VOC2012/Annotations
      images_dir: VOCdevkit/VOC2012/JPEGImages
      imageset_file: VOCdevkit/VOC2012/ImageSets/Main/val.txt
    data_source: VOCdevkit/VOC2012/JPEGImages
    annotation: voc12.pickle
    dataset_meta: voc12.json
    postprocessing:
      - type: resize_prediction_boxes
    metrics:
      - type: map
        integral: 11point
        ignore_difficult: True
        presenter: print_scalar

  - name: VOC2012_without_background
    annotation_conversion:
      converter: voc_detection
      annotations_dir: VOCdevkit/VOC2012/Annotations
      images_dir: VOCdevkit/VOC2012/JPEGImages
      imageset_file: VOCdevkit/VOC2012/ImageSets/Main/val.txt
      has_background: False
    data_source: VOCdevkit/VOC2012/JPEGImages
    annotation: voc12_without_background.pickle
    dataset_meta: voc12_without_background.json
    postprocessing:
      - type: resize_prediction_boxes
    metrics:
      - type: map
        integral: 11point
        ignore_difficult: True
        presenter: print_scalar

  - name: VOC2012_Segmentation
    annotation_conversion:
      converter: voc_segmentation
      imageset_file: VOCdevkit/VOC2012/ImageSets/Segmentation/val.txt
      images_dir: VOCdevkit/VOC2012/JPEGImages/
      mask_dir: VOCdevkit/VOC2012/SegmentationClass/
    data_source: VOCdevkit/VOC2012/JPEGImages/
    segmentation_masks_source:  VOCdevkit/VOC2012/SegmentationClass/
    annotation: voc2012_segmentation.pickle
    dataset_meta: voc2012_segmentation.json

  - name: wider
    data_source: WIDER_val/images
    annotation_conversion:
      converter: wider
      annotation_file: wider_face_split/wider_face_val_bbx_gt.txt
    annotation: wider.pickle
    dataset_meta: wider.json

  - name: wider_without_bkgr
    data_source: WIDER_val/images
    annotation_conversion:
      converter: wider
      annotation_file: wider_face_split/wider_face_val_bbx_gt.txt
      label_start: 0
    annotation: wider_0.pickle
    dataset_meta: wider_0.json

  - name: facial_landmarks_35
    data_source: VOCdevkit/VOC2012/JPEGImages
    annotation_conversion:
      converter: cvat_facial_landmarks
      annotation_file: 3632_OMZ_task3_facial_landmarks_35_adas.xml
    annotation: facial_landmarks_35.pickle
    preprocessing:
      - type: resize
        size: 60
    postprocessing:
      - type: normalize_landmarks_points

  - name: emotions_recognition
    data_source: VOCdevkit/VOC2012/JPEGImages
    annotation_conversion:
      converter: cvat_attributes_recognition
      annotation_file: 3631_OMZ_task2_emotions_recognition.xml
      label: face
    annotation: emotions_recognition.pickle
    dataset_meta: emotions_recognition.json
    preprocessing:
      - type: extend_around_rect
        augmentation_param: 0.3
      - type: crop_rect
      - type: resize
        size: 64

  - name: age_gender
    data_source: ILSVRC2012_img_val
    annotation_conversion:
      converter: cvat_age_gender
      annotation_file: 3630_OMZ_task1_age_gender.xml
    annotation: age_gender.pickle
    dataset_meta: age_gender.json

  - name: vehicle_attributes
    data_source: val2017
    annotation_conversion:
      converter: cvat_attributes_recognition
      annotation_file: 3634_OMZ_task8_vehicle_attributes_recognition_barrier_0039.xml
      label: vehicle
    annotation: vehicle_attributes.pickle
    dataset_meta: vehicle_attributes.json

  - name: vehicle_attributes_0042
    data_source: val2017
    annotation_conversion:
      converter: cvat_attributes_recognition
      annotation_file: 3634_OMZ_task8_vehicle_attributes_recognition_barrier_0039.xml
      label: vehicle
    annotation: vehicle_attributes.pickle
    dataset_meta: vehicle_attributes.json

  - name: person_8_attributes
    data_source: ILSVRC2012_img_val
    annotation_conversion:
      converter: cvat_multilabel_binary_attributes_recognition
      annotation_file: 3640_OMZ_task6_person_attributes_recognition_crossroad_0230.xml
      label: person
    annotation: person_8_attributes.pickle
    dataset_meta: person_8_attributes.json

  - name: vehicle_license_plate_detection
    data_source: ILSVRC2012_img_val
    annotation_conversion:
      converter: cvat_object_detection
      annotation_file: 3638_OMZ_task13_vehicle_license_plate_detection_barrier_0106.xml
      has_background: True
    annotation: vlpd.pickle
    dataset_meta: vlpd.json

  - name: action_detection_dataset_3_classes
    data_source: WIDER_val/images/44--Aerobics
    annotation_conversion:
      converter: cvat_person_detection_action_recognition
      use_case: common_3_actions
      annotation_file: 3766_OMZ_task14_person-detection-raisinghand-recognition-0001.xml
    annotation: action_detection_3classes.pickle
    dataset_meta: action_detection_3classes.json

  - name: action_detection_dataset_6_classes
    data_source: WIDER_val/images/44--Aerobics
    annotation_conversion:
      converter: cvat_person_detection_action_recognition
      use_case: common_6_actions
      annotation_file: 3766_OMZ_task14_person-detection-raisinghand-recognition-0001.xml
    annotation: action_detection_6classes.pickle
    dataset_meta: action_detection_6classes.json

  - name: action_detection_dataset_teacher
    data_source: WIDER_val/images/44--Aerobics
    annotation_conversion:
      converter: cvat_person_detection_action_recognition
      use_case: teacher
      annotation_file: 3766_OMZ_task14_person-detection-raisinghand-recognition-0001.xml
    annotation: action_detection_teacher.pickle
    dataset_meta: action_detection_teacher.json

  - name: action_detection_dataset_raising_hand
    data_source: WIDER_val/images/44--Aerobics
    annotation_conversion:
      converter: cvat_person_detection_action_recognition
      use_case: raising_hand
      annotation_file: 3766_OMZ_task14_person-detection-raisinghand-recognition-0001.xml
    annotation: action_detection_raising_hand.pickle
    dataset_meta: action_detection_raising_hand.json

  - name: person_detection
    data_source: val2017
    annotation_conversion:
      converter: mscoco_detection
      annotation_file: person_keypoints_val2017.json
      has_background: True
      sort_annotations: True
      use_full_label_map: True
    annotation: mscoco_person_detection.pickle
    dataset_meta: mscoco_person_detection.json

  - name: mscoco_person_detection
    data_source: val2017
    annotation_conversion:
      converter: mscoco_detection
      annotation_file: person_keypoints_val2017.json
      has_background: True
      sort_annotations: True
      use_full_label_map: True
    annotation: mscoco_person_detection.pickle
    dataset_meta: mscoco_person_detection.json

  - name: crossroad_dataset_1016
    data_source: val2017
    annotation_conversion:
      converter: cvat_object_detection
      annotation_file: 3637_OMZ_task12_person_vehicle_bike_detection_crossroad_0078.xml
      labels_file: person-vehicle-bike-detection-crossroad-1016-labels.json
      has_background: True
    annotation: crossroad-1016.pickle
    dataset_meta: crossroad-1016.json

  - name: crossroad_dataset_0078
    data_source: val2017
    annotation_conversion:
      converter: cvat_object_detection
      annotation_file: 3637_OMZ_task12_person_vehicle_bike_detection_crossroad_0078.xml
      labels_file: person-vehicle-bike-detection-crossroad-0078-labels.json
      has_background: True
    annotation: crossroad-0078.pickle
    dataset_meta: crossroad-0078.json

  - name: crossroad_extra_untagged
    data_source: crossroad_extra_untagged/val_data
    annotation_conversion:
      converter: mscoco_detection
      annotation_file: crossroad_extra_untagged/val_coco_no_bg.json
      has_background: False
      sort_annotations: True
      use_full_label_map: False
    annotation: crossroad_extra_untagged.pickle
    dataset_meta: crossroad_extra_untagged.json

  - name: crossroad_extra_untagged_person
    data_source: crossroad_extra_untagged/val_data
    annotation_conversion:
      converter: mscoco_detection
      annotation_file: crossroad_extra_untagged/val_coco_no_bg_person.json
      has_background: False
      sort_annotations: True
      use_full_label_map: False
    annotation: crossroad_extra_untagged_person.pickle
    dataset_meta: crossroad_extra_untagged_person.json

  - name: crossroad_extra_untagged_person_hb
    data_source: crossroad_extra_untagged/val_data
    annotation_conversion:
      converter: mscoco_detection
      annotation_file: crossroad_extra_untagged/val_coco_no_bg_person.json
      has_background: True
      sort_annotations: True
      use_full_label_map: False
    annotation: crossroad_extra_untagged_person_hb.pickle
    dataset_meta: crossroad_extra_untagged_person_hb.json

  - name: crossroad_extra_untagged_vehicle
    data_source: crossroad_extra_untagged/val_data
    annotation_conversion:
      converter: mscoco_detection
      annotation_file: crossroad_extra_untagged/val_coco_no_bg_vehicle.json
      has_background: False
      sort_annotations: True
      use_full_label_map: False
    annotation: crossroad_extra_untagged_vehicle.pickle
    dataset_meta: crossroad_extra_untagged_vehicle.json

  - name: crossroad_extra_untagged_vehicle_labels_from_1
    data_source: crossroad_extra_untagged/val_data
    annotation_conversion:
      converter: mscoco_detection
      annotation_file: crossroad_extra_untagged/val_coco_no_bg_vehicle.json
      has_background: True
    annotation: crossroad_extra_untagged_vehicle_labels_from_1.pickle
    dataset_meta: crossroad_extra_untagged_vehicle_labels_from_1.json

  - name: pedestrian_and_vehicle_dataset
    data_source: val2017
    annotation_conversion:
      converter: cvat_object_detection
      annotation_file: 3636_OMZ_task11_pedestrian_and_vehicle_detector_adas_0001.xml
      labels_file: pedestrian-and-vehicle-labels.json
      has_background: True
    annotation: pedestrian_and_vehicle.pickle
    dataset_meta: pedestrian_and_vehicle.json

  - name: pedestrian_detection_dataset
    data_source: val2017
    annotation_conversion:
      converter: cvat_object_detection
      annotation_file: 3636_OMZ_task11_pedestrian_and_vehicle_detector_adas_0001.xml
      labels_file: pedestrian-detection-labels.json
      has_background: True
    annotation: pedestrian_detection.pickle
    dataset_meta: pedestrian_detection.json

  - name: vehicle_detection_dataset
    data_source: val2017
    annotation_conversion:
      converter: cvat_object_detection
      annotation_file: 3636_OMZ_task11_pedestrian_and_vehicle_detector_adas_0001.xml
      labels_file: vehicle-detection-labels.json
      has_background: True
    annotation: vehicle_detection.pickle
    dataset_meta: vehicle_detection.json

  - name: barrier_vehicle_detection_dataset_index_class_2
    data_source: val2017
    annotation_conversion:
      converter: cvat_object_detection
      annotation_file: 3636_OMZ_task11_pedestrian_and_vehicle_detector_adas_0001.xml
      labels_file: vehicle-detection-labels.json
      has_background: True
    annotation: vehicle_detection.pickle
    dataset_meta: vehicle_detection.json

  - name: synthetic_chinese_license_plates
    data_source: Synthetic_Chinese_License_Plates
    annotation_conversion:
      converter: lpr_txt
      annotation_file: Synthetic_Chinese_License_Plates/annotation
      decoding_dictionary_file: dict
    annotation: lpr.pickle
    dataset_meta: lpr.json

    preprocessing:
      - type: resize
        dst_width: 94
        dst_height: 24


  - name: image_retrieval
    data_source: textile_crops
    annotation_conversion:
      converter: image_retrieval
      data_dir: textile_crops
      gallery_annotation_file: textile_crops/gallery/gallery.txt
      queries_annotation_file: textile_crops/queries/quieries.txt
    annotation: textile.pickle
    dataset_meta: textile.json
    preprocessing:
      - type: resize
        size: 224

  - name: lfw
    data_source: LFW/lfw
    annotation_conversion:
      converter: lfw
      pairs_file: LFW/annotation/pairs.txt
      landmarks_file: LFW/annotation/lfw_landmark.txt
    annotation: lfw.pickle

    metrics:
      - type: pairwise_accuracy_subsets
        subset_number: 2

  - name: ICDAR2015
    data_source: ICDAR15_DET/ch4_test_images
    annotation_conversion:
      converter: icdar_detection
      data_dir: ICDAR15_DET/gt
    annotation: icdar15_detection.pickle

  - name: ICDAR2015_word_spotting
    data_source: ICDAR15_DET/ch4_test_images
    annotation_conversion:
      converter: icdar_detection
      word_spotting: True
      data_dir: ICDAR15_DET/gt
    annotation: icdar15_detection.pickle

  - name: ICDAR2013_detection
    data_source: ICDAR13_DET
    annotation_conversion:
      converter: icdar_detection
      data_dir: ICDAR13_DET/gt
    annotation: icdar13_detection.pickle

  - name: ICDAR2013
    data_source: ICDAR13_REC/Challenge2_Test_Task3_Images
    annotation_conversion:
      converter: icdar13_recognition
      annotation_file: ICDAR13_REC/gt/gt.txt.fixed.alfanumeric
    annotation: icdar13_recognition.pickle
    dataset_meta: icdar13_recognition.json

  - name: ICDAR2013_detection
    data_source: ICDAR13_DET
    annotation_conversion:
      converter: icdar_detection
      data_dir: ICDAR13_DET/gt
    annotation: icdar13_detection.pickle

  - name: im2latex_medium_rendered
    data_source: im2latex_medium_rendered/images_processed
    annotation_conversion:
      converter: im2latex_formula_recognition
      data_dir: im2latex_medium_rendered
      images_dir: im2latex_medium_rendered/images_processed
      formula_file: im2latex_medium_rendered/formulas.norm.lst
      split_file: im2latex_medium_rendered/validate_filter.lst
      vocab_file: im2latex_medium_rendered/vocab.json
    annotation: im2latex_medium_rendered.pickle
    dataset_meta: im2latex_medium_rendered.json

  - name: im2latex_medium_photographed
    data_source: im2latex_medium_photographed/images_processed
    annotation_conversion:
      converter: im2latex_formula_recognition
      data_dir: im2latex_medium_photographed
      images_dir: im2latex_medium_photographed/images_processed
      formula_file: im2latex_medium_photographed/formulas.norm.lst
      split_file: im2latex_medium_photographed/test_filter.lst
      vocab_file: im2latex_medium_photographed/vocab.pkl
    annotation: im2latex_medium_photographed.pickle
    dataset_meta: im2latex_medium_photographed.json

  - name: market1501
    data_source: Market-1501-v15.09.15
    annotation_conversion:
      converter: market1501_reid
      data_dir: Market-1501-v15.09.15
    annotation: market1501_reid.pickle

  - name: veri776
    data_source: VeRi-776
    annotation_conversion:
      converter: veri776_reid
      data_dir: VeRi-776
    annotation: veri776_reid.pickle

  - name: reid_dataset
    data_source: Market-1501-v15.09.15
    annotation_conversion:
      converter: market1501_reid
      data_dir: Market-1501-v15.09.15
    annotation: market1501_reid.pickle

  - name: vgg2face
    data_source: VGGFaces2/test
    annotation_conversion:
      converter: vgg_face
      landmarks_csv_file: VGGFaces2/bb_landmark/loose_landmark_test.csv
      bbox_csv_file: VGGFaces2/bb_landmark/loose_bb_test.csv
    annotation: vggfaces2.pickle
    dataset_meta: vggfaces2.json

  - name: semantic_segmentation_adas
    data_source: segmentation/images
    segmentation_masks_source: segmentation/mask_segmentation_adas
    annotation_conversion:
      converter: common_semantic_segmentation
      images_dir: segmentation/images
      masks_dir: segmentation/mask_segmentation_adas
      image_postfix: .JPEG
      mask_postfix: .png
      dataset_meta: segmentation/mask_segmentation_adas/dataset_meta.json
    annotation: semantic_segmentation_adas.pickle
    dataset_meta: semantic_segmentation_adas.json

    preprocessing:
      - type: resize
        dst_height: 1024
        dst_width: 2048

    postprocessing:
      - type: encode_segmentation_mask
        apply_to: annotation
      - type: resize_segmentation_mask
        apply_to: annotation
        dst_height: 1024
        dst_width: 2048

  - name: road_segmentation
    data_source: segmentation/images
    segmentation_masks_source: segmentation/mask_road_segmentation
    annotation_conversion:
      converter: common_semantic_segmentation
      images_dir: segmentation/images
      masks_dir: segmentation/mask_road_segmentation
      image_postfix: .JPEG
      mask_postfix: .png
      dataset_meta: segmentation/mask_road_segmentation/dataset_meta.json
    annotation: road_segmentation.pickle
    dataset_meta: road_segmentation.json

    preprocessing:
      - type: resize
        dst_height: 512
        dst_width: 896

    postprocessing:
      - type: encode_segmentation_mask
        apply_to: annotation
      - type: resize_segmentation_mask
        apply_to: annotation
        dst_height: 512
        dst_width: 896

    metrics:
      - type: mean_iou
        presenter: print_vector
      - type: mean_accuracy
        presenter: print_vector

  - name: super_resolution_x3
    data_source: super_resolution
    annotation_conversion:
      converter: super_resolution
      data_dir: super_resolution
      lr_suffix: lr_x3
      upsample_suffix: upsample_x3
      hr_suffix: hr
      two_streams: True
    annotation: super_resolution_x3.pickle

    metrics:
      - type: psnr
        scale_border: 4
        presenter: print_vector

  - name: super_resolution_x4
    data_source: super_resolution
    annotation_conversion:
      converter: super_resolution
      data_dir: super_resolution
      lr_suffix: lr_x4
      upsample_suffix: upsample_x4
      hr_suffix: hr
      two_streams: True
    annotation: super_resolution_x4.pickle

    metrics:
      - type: psnr
        scale_border: 4
        presenter: print_vector

  - name: text_super_resolution_x3
    data_source: super_resolution
    annotation_conversion:
      converter: super_resolution
      data_dir: super_resolution
      lr_suffix: lr_x3
      hr_suffix: hr_gray
    annotation: text_super_resolution_x3.pickle

    preprocessing:
      - type: bgr_to_gray

    metrics:
      - type: psnr
        scale_border: 4
        presenter: print_vector

  - name: head_pose
    data_source: WIDER_val/images/16--Award_Ceremony
    annotation: head_pose.pickle

    preprocessing:
      - type: crop_rect
      - type: resize
        size: 60

  - name: gaze_estimation_dataset
    data_source: gaze_estimation
    annotation: gaze_estimation.pickle

    reader:
      type: combine_reader
      scheme:
        ".*.png": opencv_imread
        ".*.json":
          type: json_reader
          key: head_pose_angles

  - name: handwritten_score_recognition
    data_source: ILSVRC2012_img_val
    annotation: handwritten_score_recognition.pickle
    dataset_meta: handwritten_score_recognition.json

  - name: cmu_panoptic_keypoints
    data_source: cmu_panoptic_subset
    annotation_conversion:
      converter: cmu_panoptic_keypoints
      data_dir: cmu_panoptic_subset
    annotation: cmu_panoptic_keypoints.pickle

  - name: kinetics-400
    data_source: kinetics/frames_val
    annotation_conversion:
      converter: clip_action_recognition
      annotation_file: kinetics/kinetics_400.json
      data_dir: kinetics/frames_val
    annotation: kinetics_action_recognition.pickle
    dataset_meta: kinetics_action_recognition.json

  - name: kinetics-400-frames-79
    data_source: kinetics/frames_val
    annotation_conversion:
      converter: clip_action_recognition
      annotation_file: kinetics/kinetics_400.json
      data_dir: kinetics/frames_val
      clip_duration: 79
    annotation: kinetics_action_recognition_79.pickle
    dataset_meta: kinetics_action_recognition_79.json

  - name: kinetics-400-frames-79-400
    data_source: kinetics/frames_val
    annotation_conversion:
      converter: clip_action_recognition
      annotation_file: kinetics/kinetics_400.json
      data_dir: kinetics/frames_val
      clip_duration: 79
      temporal_stride: 1
      num_samples: 400
    annotation: kinetics_action_recognition_79_400.pickle
    dataset_meta: kinetics_action_recognition_79_400.json

  - name: driver_action_recognition_dataset
    data_source: kinetics/frames_val
    annotation_conversion:
      converter: clip_action_recognition
      annotation_file: kinetics/driver_action_recognition.json
      data_dir: kinetics/frames_val
    annotation: driver_action_recognition.pickle
    dataset_meta: driver_action_recognition.json

  - name: BraTS
    data_source: BraTS
    reader: numpy_reader
    annotation_conversion:
      converter: brats_numpy
      data_dir: BraTS
      ids_file: BraTS/val_ids.p
      labels_file: BraTS/labels
    annotation: brats.pickle
    dataset_meta: brats.json

  - name: BraTS_2017
    data_source: BraTS_2017
    reader:
      type: nifti_reader
      channels_first: True
    annotation_conversion:
      converter: brats
      data_dir: BraTS_2017
      labels_file: BraTS_2017/labels
      mask_channels_first: True
    annotation: brats2017.pickle
    dataset_meta: brats2017.json

  - name: product_detection
    annotation: product_detection.pickle
    dataset_meta: product_detection.json
    data_source: product_detection

    metrics:
      - type: coco_precision

  - name: ms_coco_single_keypoints
    data_source: val2017
    annotation_conversion:
      converter: mscoco_single_keypoints
      annotation_file: person_keypoints_val2017.json
    annotation: mscoco_single_keypoints.pickle
    dataset_meta: mscoco_single_keypoints.json
    metrics:
      - name: AP
        type: coco_orig_keypoints_precision

  - name: CamVid
    data_source: CamVid
    annotation_conversion:
      converter: camvid
      annotation_file: CamVid/val.txt
    annotation: camvid.pickle
    dataset_meta: camvid.json

  - name: msasl-100
    data_source: msasl/global_crops
    annotation_conversion:
      converter: continuous_clip_action_recognition
      annotation_file: msasl/msasl_100.txt
      data_dir: msasl/global_crops
      out_fps: 15
      clip_length: 16
    annotation: msasl_action_recognition.pickle

  - name: ReDWeb_V1
    data_source: ReDWeb_V1
    annotation_conversion:
      converter: redweb
      data_dir: ReDWeb_V1
      annotation_file: ReDWeb_validation_360.txt
    annotation: mono_depth.pickle

  - name: Kondate_nakayosi
    data_source: Kondate/test_data
    annotation_conversion:
      converter: unicode_character_recognition
      decoding_char_file: Kondate_nakayosi/kondate_nakayosi_char_list.txt
      annotation_file: Kondate_nakayosi/test_img_id_gt.txt
    annotation: kondate_nakayosi_recognition.pickle
    dataset_meta: kondate_nakayosi_recognition.json

  - name: inpainting_free_form_masks
    data_source: VOCdevkit/VOC2012/JPEGImages/
    annotation_conversion:
      converter: inpainting
      images_dir: VOCdevkit/VOC2012/JPEGImages/
      masks_dir: free_form_masks/masks_2k
    annotation: inpainting_voc12_masks2k.pickle

  - name: mrlEyes_2018_01
    annotation_conversion:
      converter: mrlEyes_2018_01
      data_dir: mrlEyes_2018_01
    annotation: mrlEyes_2018_01.pickle
    dataset_meta: mrlEyes_2018_01.json
    data_source: mrlEyes_2018_01

  - name: ms_coco_style_transfer
    data_source: val2017
    annotation_conversion:
      converter: style_transfer
      images_dir: val2017
    metrics:
      - type: psnr
        scale_border: 0
        presenter: print_vector
      - type: ssim
        presenter: print_vector
    annotation: style_transfer_val2017.pickle

  - name: squad_v1_1_msl384_mql64_ds128_lowercase
    annotation_conversion:
      converter: squad
      testing_file: squad_v1.1/dev-v1.1.json
      max_seq_length: 384
      max_query_length: 64
      doc_stride: 128
      lower_case: true
      vocab_file: vocab.txt

  - name: squad_emb_v1_1_msl384_mql32_lowercase
    annotation_conversion:
      converter: squad_emb
      testing_file: squad_v1.1/dev-v1.1.json
      vocab_file: vocab.txt
      max_seq_length: 384
      max_query_length: 32
      lower_case: true

  - name: librispeech-test-clean
    data_source: librispeech/test/LibriSpeech/test-clean.wav
    annotation_conversion:
      converter: librispeech
      data_dir: librispeech/test/LibriSpeech/test-clean.wav
    annotation: librispeech-test-clean.pickle
    metrics:
      - name: wer

  - name: librispeech-dev-clean
    data_source: librispeech/dev/LibriSpeech/dev-clean.wav
    annotation_conversion:
      converter: librispeech
      data_dir: librispeech/dev/LibriSpeech/dev-clean.wav
    annotation: librispeech-dev-clean.pickle
    metrics:
      - name: wer

  - name: WMT_en_ru
    annotation_conversion:
      converter: wmt
      input_file: wmt19-ru-en.en.spbpe
      reference_file: wmt19-ru-en.ru.spbpe

      reader:
        type: annotation_features_extractor
        features:
          - source

      preprocessing:
        - type: decode_by_sentence_piece_bpe_tokenizer
          vocabulary_file: tokenizer_src/vocab.json
          merges_file: tokenizer_src/merges.txt

        - type: pad_with_eos
          eos_index: 1
          sequence_len: 192

  - name: WMT_ru_en
    annotation_conversion:
      converter: wmt
      input_file: wmt19-ru-en.ru.spbpe
      reference_file: wmt19-ru-en.en.spbpe

    reader:
      type: annotation_features_extractor
      features:
        - source

    preprocessing:
      - type: decode_by_sentence_piece_bpe_tokenizer
        vocabulary_file: tokenizer_src/vocab.json
        merges_file: tokenizer_src/merges.txt

      - type: pad_with_eos
        eos_index: 1
        sequence_len: 192

<<<<<<< HEAD
  - name: SCUT_EPT
    data_source: SCUT_EPT/test
    annotation_conversion:
      converter: unicode_character_recognition
      decoding_char_file: SCUT_EPT/scut_ept_char_list.txt
      annotation_file: SCUT_EPT/test_img_id_gt.txt
    annotation: scut_ept_recognition.pickle
    dataset_meta: scut_ept_recognition.json
=======
  - name: NYU_Depth_V2
    data_source: nyudepthv2/val/converted/images
    additional_data_source: nyudepthv2/val/converted/depth
    annotation_conversion:
      converter: nyu_depth_v2
      images_dir: nyudepthv2/val/converted/images
      depth_map_dir: nyudepthv2/val/converted/depth
      data_dir: nyudepthv2/val/official
>>>>>>> 05a3b4bb
<|MERGE_RESOLUTION|>--- conflicted
+++ resolved
@@ -958,7 +958,15 @@
         eos_index: 1
         sequence_len: 192
 
-<<<<<<< HEAD
+  - name: NYU_Depth_V2
+    data_source: nyudepthv2/val/converted/images
+    additional_data_source: nyudepthv2/val/converted/depth
+    annotation_conversion:
+      converter: nyu_depth_v2
+      images_dir: nyudepthv2/val/converted/images
+      depth_map_dir: nyudepthv2/val/converted/depth
+      data_dir: nyudepthv2/val/official
+
   - name: SCUT_EPT
     data_source: SCUT_EPT/test
     annotation_conversion:
@@ -966,14 +974,4 @@
       decoding_char_file: SCUT_EPT/scut_ept_char_list.txt
       annotation_file: SCUT_EPT/test_img_id_gt.txt
     annotation: scut_ept_recognition.pickle
-    dataset_meta: scut_ept_recognition.json
-=======
-  - name: NYU_Depth_V2
-    data_source: nyudepthv2/val/converted/images
-    additional_data_source: nyudepthv2/val/converted/depth
-    annotation_conversion:
-      converter: nyu_depth_v2
-      images_dir: nyudepthv2/val/converted/images
-      depth_map_dir: nyudepthv2/val/converted/depth
-      data_dir: nyudepthv2/val/official
->>>>>>> 05a3b4bb
+    dataset_meta: scut_ept_recognition.json