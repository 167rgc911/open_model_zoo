# Open Model Zoo Demos

The Open Model Zoo demo applications are console applications that demonstrate how you can use the Inference Engine in your applications to solve specific use-cases.

The Open Model Zoo includes the following demos:

- [3D Human Pose Estimation Python* Demo](./python_demos/human_pose_estimation_3d_demo/README.md) - 3D human pose estimation demo.
- [Action Recognition Python* Demo](./python_demos/action_recognition/README.md) - Demo application for Action Recognition algorithm, which classifies actions that are being performed on input video.
- [BERT Question Answering Python* Demo](./python_demos/bert_question_answering_demo/README.md)
- [Classification C++ Demo](./classification_demo/README.md) - Shows an example of using neural networks for image classification.
- [Colorization Python* Demo](./python_demos/colorization_demo/README.md) - Colorization demo colorizes input frames.
- [Crossroad Camera C++ Demo](./crossroad_camera_demo/README.md) - Person Detection followed by the Person Attributes Recognition and Person Reidentification Retail, supports images/video and camera inputs.
- [Formula Recognition Python* Demo](./python_demos/formula_recognition_demo/README.md) - The demo demonstrates how to run Im2latex formula recognition models and recognize latex formulas.
- [Gaze Estimation C++ Demo](./gaze_estimation_demo/README.md) - Face detection followed by gaze estimation, head pose estimation and facial landmarks regression.
- [Human Pose Estimation C++ Demo](./human_pose_estimation_demo/README.md) - Human pose estimation demo.
- [Image Inpainting Python Demo](./python_demos/image_inpainting_demo/README.md) - Demo application for GMCNN inpainting network.
- [Image Retrieval Python* Demo](./python_demos/image_retrieval_demo/README.md) - The demo demonstrates how to run Image Retrieval models using OpenVINO&trade;.
- [Image Segmentation C++ Demo](./segmentation_demo/README.md) - Inference of image segmentation networks like FCN8 (the demo supports only images as inputs).
- [Instance Segmentation Python* Demo](./python_demos/instance_segmentation_demo/README.md) - Inference of instance segmentation networks trained in `Detectron` or `maskrcnn-benchmark`.
- [Interactive Face Detection C++ Demo](./interactive_face_detection_demo/README.md) - Face Detection coupled with Age/Gender, Head-Pose, Emotion, and Facial Landmarks detectors. Supports video and camera inputs.
- [Mask R-CNN C++ Demo for TensorFlow* Object Detection API](./mask_rcnn_demo/README.md) - Inference of instance segmentation networks created with TensorFlow\* Object Detection API.
- [Monodepth Python* Demo](./python_demos/monodepth_demo/README.md) - The demo demonstrates how to run monocular depth estimation models.
- [Multi-Camera Multi-Target Tracking Python* Demo](./python_demos/multi_camera_multi_target_tracking/README.md) Demo application for multiple targets (persons or vehicles) tracking on multiple cameras.
- [Multi-Channel C++ Demos](./multi_channel/README.md) - Several demo applications for multi-channel scenarios.
- [Object Detection for CenterNet Python* Demo](./python_demos/object_detection_demo_centernet/README.md) - Demo application for CenterNet object detection network.
- [Object Detection for Faster R-CNN C++ Demo](./object_detection_demo_faster_rcnn/README.md) - Inference of object detection networks like Faster R-CNN (the demo supports only images as inputs).
- [Object Detection for RetinaFace Python\* Demo](./python_demos/object_detection_demo_retinaface/README.md) - Demo application for RetinaFace face detection model.
- [Object Detection for SSD C++ Demo](./object_detection_demo_ssd_async/README.md) - Demo application for SSD-based Object Detection networks, new Async API performance showcase, and simple OpenCV interoperability (supports video and camera inputs).
- [Object Detection for YOLO V3 C++ Demo](./object_detection_demo_yolov3_async/README.md) - Demo application for YOLOV3-based Object Detection networks, new Async API performance showcase, and simple OpenCV interoperability (supports video and camera inputs).
- [Pedestrian Tracker C++ Demo](./pedestrian_tracker_demo/README.md) - Demo application for pedestrian tracking scenario.
- [Security Barrier Camera C++ Demo](./security_barrier_camera_demo/README.md) - Vehicle Detection followed by the Vehicle Attributes and License-Plate Recognition, supports images/video and camera inputs.
- [Single Human Pose Estimation Python* Demo](./python_demos/single_human_pose_estimation_demo/README.md) - 2D human pose estimation demo.
- [Smart Classroom C++ Demo](./smart_classroom_demo/README.md) - Face recognition and action detection demo for classroom environment.
- [Super Resolution C++ Demo](./super_resolution_demo/README.md) - Super Resolution demo (the demo supports only images as inputs). It enhances the resolution of the input image.
- [Text Detection C++ Demo](./text_detection_demo/README.md) - Text Detection demo. It detects and recognizes multi-oriented scene text on an input image and puts a bounding box around detected area.
- [Text Spotting Python* Demo](./python_demos/text_spotting_demo/README.md) - The demo demonstrates how to run Text Spotting models.
- [Handwritten Text Recognition Python* Demo](./python_demos/handwritten_text_recognition_demo/README.md) - The demo demonstrates how to run Handwritten Japanese Recognition models and Handwritten Simplified Chinese Recognition models.

## Media Files Available for Demos

To run the demo applications, you can use images and videos from the media files collection available at https://github.com/intel-iot-devkit/sample-videos.

## Demos that Support Pre-Trained Models

> **NOTE:** Inference Engine HDDL and FPGA plugins are available in [proprietary](https://software.intel.com/en-us/openvino-toolkit) distribution only.

You can download the [pre-trained models](../models/intel/index.md) using the OpenVINO [Model Downloader](../tools/downloader/README.md) or from [https://download.01.org/opencv/](https://download.01.org/opencv/).
The table below shows the correlation between models, demos, and supported plugins. The plugins names are exactly as they are passed to the demos with `-d` option. The correlation between the plugins and supported devices see in the [Supported Devices](https://docs.openvinotoolkit.org/latest/_docs_IE_DG_supported_plugins_Supported_Devices.html) section.

> **NOTE:** **MYRIAD** below stands for Intel® Movidius™ Neural Compute Stick, Intel® Neural Compute Stick 2, and Intel® Vision Accelerator Design with Intel® Movidius™ Vision Processing Units.

| Model                                            | Demos supported on the model                                                                                 | CPU       | GPU       | MYRIAD/HDDL | HETERO:FPGA,CPU |
|--------------------------------------------------|----------------------------------------------------------------------------------------------------------------|-----------|-----------|-------------|-----------------|
| human-pose-estimation-3d-0001                    | [3D Human Pose Estimation Python\* Demo](./python_demos/human_pose_estimation_3d_demo/README.md)    | Supported | Supported |             |                 |
| action-recognition-0001-decoder                  | [Action Recognition Demo](./python_demos/action_recognition/README.md)            | Supported | Supported |             |                 |
| action-recognition-0001-encoder                  | [Action Recognition Demo](./python_demos/action_recognition/README.md)            | Supported | Supported |             |                 |
| driver-action-recognition-adas-0002-decoder      | [Action Recognition Demo](./python_demos/action_recognition/README.md)            | Supported | Supported |             |                 |
| driver-action-recognition-adas-0002-encoder      | [Action Recognition Demo](./python_demos/action_recognition/README.md)            | Supported | Supported |             | Supported       |
| person-attributes-recognition-crossroad-0230     | [Crossroad Camera Demo](./crossroad_camera_demo/README.md)                            | Supported | Supported | Supported   | Supported       |
| person-reidentification-retail-0031              | [Crossroad Camera Demo](./crossroad_camera_demo/README.md)                            | Supported | Supported | Supported   | Supported       |
| person-reidentification-retail-0076              | [Crossroad Camera Demo](./crossroad_camera_demo/README.md)<br>[Multi-Camera Multi-Target Tracking Demo](./python_demos/multi_camera_multi_target_tracking/README.md)                           | Supported | Supported | Supported   | Supported       |
| person-reidentification-retail-0079              | [Crossroad Camera Demo](./crossroad_camera_demo/README.md)<br>[Multi-Camera Multi-Target Tracking Demo](./python_demos/multi_camera_multi_target_tracking/README.md)                            | Supported | Supported | Supported   | Supported       |
| person-vehicle-bike-detection-crossroad-0078     | [Crossroad Camera Demo](./crossroad_camera_demo/README.md)                            | Supported | Supported | Supported   | Supported       |
| person-vehicle-bike-detection-crossroad-yolov3-1020 | [Object Detection for YOLO V3 Python\* Demo](./python_demos/object_detection_demo_yolov3_async/README.md) | Supported |           |             |                 |
| human-pose-estimation-0001                       | [Human Pose Estimation Demo](./human_pose_estimation_demo/README.md)                  | Supported | Supported | Supported   | Supported       |
| image-retrieval-0001                             | [Image Retrieval Python\* Demo](./python_demos/image_retrieval_demo/README.md)         | Supported | Supported | Supported   | Supported       |
| semantic-segmentation-adas-0001                  | [Image Segmentation Demo](./segmentation_demo/README.md)                              | Supported | Supported |             | Supported       |
| instance-segmentation-security-0010              | [Instance Segmentation Demo](./python_demos/instance_segmentation_demo/README.md) | Supported |           |             | Supported       |
| instance-segmentation-security-0050              | [Instance Segmentation Demo](./python_demos/instance_segmentation_demo/README.md) | Supported |           |             | Supported       |
| instance-segmentation-security-0083              | [Instance Segmentation Demo](./python_demos/instance_segmentation_demo/README.md) | Supported |           |             | Supported       |
| instance-segmentation-security-1025              | [Instance Segmentation Demo](./python_demos/instance_segmentation_demo/README.md) | Supported |           |             | Supported       |
| age-gender-recognition-retail-0013               | [Interactive Face Detection Demo](./interactive_face_detection_demo/README.md)        | Supported | Supported | Supported   | Supported       |
| emotions-recognition-retail-0003                 | [Interactive Face Detection Demo](./interactive_face_detection_demo/README.md)        | Supported | Supported | Supported   | Supported       |
| face-detection-adas-0001                         | [Interactive Face Detection Demo](./interactive_face_detection_demo/README.md)        | Supported | Supported | Supported   | Supported       |
| face-detection-adas-binary-0001                  | [Interactive Face Detection Demo](./interactive_face_detection_demo/README.md)        | Supported | Supported |             |                 |
| face-detection-retail-0004                       | [Interactive Face Detection Demo](./interactive_face_detection_demo/README.md)        | Supported | Supported | Supported   | Supported       |
| facial-landmarks-35-adas-0002                    | [Interactive Face Detection Demo](./interactive_face_detection_demo/README.md)        | Supported | Supported | Supported   | Supported       |
| head-pose-estimation-adas-0001                   | [Interactive Face Detection Demo](./interactive_face_detection_demo/README.md)        | Supported | Supported | Supported   | Supported       |
| license-plate-recognition-barrier-0001           | [Security Barrier Camera Demo](./security_barrier_camera_demo/README.md)              | Supported | Supported | Supported   | Supported       |
| vehicle-attributes-recognition-barrier-0039      | [Security Barrier Camera Demo](./security_barrier_camera_demo/README.md)              | Supported | Supported | Supported   | Supported       |
| vehicle-attributes-recognition-barrier-0042      | [Security Barrier Camera Demo](./security_barrier_camera_demo/README.md)              | Supported |           |             |                 |
| vehicle-license-plate-detection-barrier-0106     | [Security Barrier Camera Demo](./security_barrier_camera_demo/README.md)              | Supported | Supported | Supported   | Supported       |
| vehicle-license-plate-detection-barrier-0123     | [Security Barrier Camera Demo](./security_barrier_camera_demo/README.md)              | Supported | Supported | Supported   | Supported       |
| landmarks-regression-retail-0009                 | [Smart Classroom Demo](./smart_classroom_demo/README.md)                              | Supported | Supported | Supported   | Supported       |
| person-detection-action-recognition-0005         | [Smart Classroom Demo](./smart_classroom_demo/README.md)                              | Supported | Supported | Supported   | Supported       |
| person-detection-action-recognition-teacher-0002 | [Smart Classroom Demo](./smart_classroom_demo/README.md)                              | Supported | Supported |             | Supported       |
| single-human-pose-estimation-0001                | [Single Human Pose Estimation Python\* Demo](./python_demos/single_human_pose_estimation_demo/README.md)     | Supported | Supported |  |      |
| single-image-super-resolution-1032               | [Super Resolution Demo](./super_resolution_demo/README.md)                            | Supported | Supported |             | Supported       |
| single-image-super-resolution-1033               | [Super Resolution Demo](./super_resolution_demo/README.md)                            | Supported | Supported |             | Supported       |
| text-detection-0003                              | [Text Detection Demo](./text_detection_demo/README.md)                                | Supported | Supported |             | Supported       |
| text-detection-0004                              | [Text Detection Demo](./text_detection_demo/README.md)                                | Supported | Supported |             | Supported       |
| text-recognition-0012                            | [Text Detection Demo](./text_detection_demo/README.md)                                | Supported | Supported |             |                 |
<<<<<<< HEAD
| handwritten-japanese-recognition-0001            | [Handwritten Text Recognition Python* Demo](./python_demos/handwritten_text_recognition_demo/README.md)                             | Supported        |        Supported     |        Supported     |                 |
| handwritten-simplified-chinese-recognition-0001  | [Handwritten Text Recognition Python* Demo](./python_demos/handwritten_text_recognition_demo/README.md)                             | Supported        |        Supported     |        Supported     |                 |
=======
| handwritten-japanese-recognition-0001            | [Handwritten Japanese Recognition Python\* Demo](./python_demos/handwritten_japanese_recognition_demo/README.md)                             | Supported        |        Supported     |        Supported     |                 |
>>>>>>> 132ffbb5
| gaze-estimation-adas-0002                        | [Gaze Estimation Demo](./gaze_estimation_demo/README.md)                              | Supported | Supported | Supported | Supported |
| head-pose-estimation-adas-0001                   | [Gaze Estimation Demo](./gaze_estimation_demo/README.md)                              | Supported | Supported | Supported | Supported |
| facial-landmarks-35-adas-0002                    | [Gaze Estimation Demo](./gaze_estimation_demo/README.md)                              | Supported | Supported | Supported | Supported |
| pedestrian-and-vehicle-detector-adas-0001        | any demo that supports SSD\*-based models, above                                                               | Supported | Supported | Supported   | Supported       |
| pedestrian-detection-adas-0002                   | any demo that supports SSD\*-based models, above                                                               | Supported | Supported | Supported   | Supported       |
| pedestrian-detection-adas-binary-0001            | any demo that supports SSD\*-based models, above                                                               | Supported | Supported |             |                 |
| person-detection-retail-0002                     | any demo that supports SSD\*-based models, above                                                               | Supported | Supported | Supported   | Supported       |
| person-detection-retail-0013                     | any demo that supports SSD\*-based models, above                                                               | Supported | Supported | Supported   | Supported       |
| road-segmentation-adas-0001                      | any demo that supports SSD\*-based models, above                                                               | Supported | Supported | Supported   | Supported       |
| vehicle-detection-adas-binary-0001               | any demo that supports SSD\*-based models, above                                                               | Supported | Supported |             |                 |
| vehicle-detection-adas-0002                      | any demo that supports SSD\*-based models, above                                                               | Supported | Supported | Supported   | Supported       |
| yolo-v2-tiny-vehicle-detection-0001              | [Object Detection for YOLO V3 Python\* Demo](./python_demos/object_detection_demo_yolov3_async/README.md) | Supported |           |             |                 |


Notice that the FPGA support comes through a [heterogeneous execution](https://docs.openvinotoolkit.org/latest/_docs_IE_DG_supported_plugins_HETERO.html), for example, when the post-processing is happening on the CPU.

## Build the Demo Applications

To be able to build demos you need to source _InferenceEngine_ and _OpenCV_ environment from a binary package which is available as [proprietary](https://software.intel.com/en-us/openvino-toolkit) distribution.
Please run the following command before the demos build (assuming that the binary package was installed to `<INSTALL_DIR>`):
```sh
source <INSTALL_DIR>/deployment_tools/bin/setupvars.sh
```
You can also build demos manually using Inference Engine binaries from the
[openvino](https://github.com/openvinotoolkit/openvino) repo. In this case please set `InferenceEngine_DIR` to a CMake folder you built the Inference Engine from, for example `<openvino_repo>/inference-engine/build`.
Please also set the `OpenCV_DIR` variable pointing to the required OpenCV package. The same OpenCV
version should be used both for the inference engine and demos build.
Please refer to the Inference Engine <a href="https://github.com/openvinotoolkit/openvino/blob/master/build-instruction.md">build instructions</a>
for details. Please also add path to built Inference Engine libraries to `LD_LIBRARY_PATH` (Linux*) or `PATH` (Windows*) variable before building the demos.

### <a name="build_demos_linux"></a>Build the Demo Applications on Linux*

The officially supported Linux* build environment is the following:

* Ubuntu* 16.04 LTS 64-bit or CentOS* 7.4 64-bit
* GCC* 5.4.0 (for Ubuntu* 16.04) or GCC* 4.8.5 (for CentOS* 7.4)
* CMake* version 2.8 or higher.

To build the demo applications for Linux, go to the directory with the `build_demos.sh` script and
run it:
```sh
build_demos.sh
```

You can also build the demo applications manually:

1. Navigate to a directory that you have write access to and create a demos build directory. This example uses a directory named `build`:
```sh
mkdir build
```
2. Go to the created directory:
```sh
cd build
```

3. Run CMake to generate the Make files for release or debug configuration:
  - For release configuration:
  ```sh
  cmake -DCMAKE_BUILD_TYPE=Release <open_model_zoo>/demos
  ```
  - For debug configuration:
  ```sh
  cmake -DCMAKE_BUILD_TYPE=Debug <open_model_zoo>/demos
  ```
4. Run `make` to build the demos:
```sh
make
```

For the release configuration, the demo application binaries are in `<path_to_build_directory>/intel64/Release/`;
for the debug configuration — in `<path_to_build_directory>/intel64/Debug/`.

### <a name="build_demos_windows"></a>Build the Demos Applications on Microsoft Windows* OS

The recommended Windows* build environment is the following:
* Microsoft Windows* 10
* Microsoft Visual Studio* 2015, 2017, or 2019
* CMake* version 2.8 or higher

> **NOTE**: If you want to use Microsoft Visual Studio 2019, you are required to install CMake 3.14.

To build the demo applications for Windows, go to the directory with the `build_demos_msvc.bat`
batch file and run it:
```bat
build_demos_msvc.bat
```

By default, the script automatically detects the highest Microsoft Visual Studio version installed on the machine and uses it to create and build
a solution for a demo code. Optionally, you can also specify the preffered Microsoft Visual Studio version to be used by the script. Supported
versions are: `VS2015`, `VS2017`, `VS2019`. For example, to build the demos using the Microsoft Visual Studio 2017, use the following command:
```bat
build_demos_msvc.bat VS2017
```

The demo applications binaries are in the `C:\Users\<username>\Documents\Intel\OpenVINO\omz_demos_build_build\intel64\Release` directory.

You can also build a generated solution by yourself, for example, if you want to
build binaries in Debug configuration. Run the appropriate version of the
Microsoft Visual Studio and open the generated solution file from the `C:\Users\<username>\Documents\Intel\OpenVINO\omz_demos_build\Demos.sln`
directory.

### <a name="build_python_extensions"></a>Build the Native Python* Extension Modules

Some of the Python demo applications require native Python extension modules to be built before they can be run.
This requires you to have Python development files (headers and import libraries) installed.
To build these modules, follow the instructions for building the demo applications above,
but add `-DENABLE_PYTHON=ON` to either the `cmake` or the `build_demos*` command, depending on which you use.
For example:

```sh
cmake -DCMAKE_BUILD_TYPE=Release -DENABLE_PYTHON=ON <open_model_zoo>/demos
```

## Get Ready for Running the Demo Applications

### Get Ready for Running the Demo Applications on Linux*

Before running compiled binary files, make sure your application can find the Inference Engine and OpenCV libraries.
If you use a [proprietary](https://software.intel.com/en-us/openvino-toolkit) distribution to build demos,
run the `setupvars` script to set all necessary environment variables:
```sh
source <INSTALL_DIR>/bin/setupvars.sh
```
If you use your own Inference Engine and OpenCV binaries to build the demos please make sure you have added them
to the `LD_LIBRARY_PATH` environment variable.

**(Optional)**: The OpenVINO environment variables are removed when you close the
shell. As an option, you can permanently set the environment variables as follows:

1. Open the `.bashrc` file in `<user_home_directory>`:
```sh
vi <user_home_directory>/.bashrc
```

2. Add this line to the end of the file:
```sh
source <INSTALL_DIR>/bin/setupvars.sh
```

3. Save and close the file: press the **Esc** key, type `:wq` and press the **Enter** key.
4. To test your change, open a new terminal. You will see `[setupvars.sh] OpenVINO environment initialized`.

To run Python demo applications that require native Python extension modules, you must additionally
set up the `PYTHONPATH` environment variable as follows, where `<bin_dir>` is the directory with
the built demo applications:

```sh
export PYTHONPATH="$PYTHONPATH:<bin_dir>/lib"
```

You are ready to run the demo applications. To learn about how to run a particular
demo, read the demo documentation by clicking the demo name in the demo
list above.

### Get Ready for Running the Demo Applications on Windows*

Before running compiled binary files, make sure your application can find the Inference Engine and OpenCV libraries.
Optionally download OpenCV community FFmpeg plugin. There is a downloader script in the OpenVINO package: `<INSTALL_DIR>\opencv\ffmpeg-download.ps1`.
If you use a [proprietary](https://software.intel.com/en-us/openvino-toolkit) distribution to build demos,
run the `setupvars` script to set all necessary environment variables:
```bat
<INSTALL_DIR>\bin\setupvars.bat
```
If you use your own Inference Engine and OpenCV binaries to build the demos please make sure you have added
to the `PATH` environment variable.

To run Python demo applications that require native Python extension modules, you must additionally
set up the `PYTHONPATH` environment variable as follows, where `<bin_dir>` is the directory with
the built demo applications:

```bat
set PYTHONPATH=%PYTHONPATH%;<bin_dir>
```

To debug or run the demos on Windows in Microsoft Visual Studio, make sure you
have properly configured **Debugging** environment settings for the **Debug**
and **Release** configurations. Set correct paths to the OpenCV libraries, and
debug and release versions of the Inference Engine libraries.
For example, for the **Debug** configuration, go to the project's
**Configuration Properties** to the **Debugging** category and set the `PATH`
variable in the **Environment** field to the following:

```
PATH=<INSTALL_DIR>\deployment_tools\inference_engine\bin\intel64\Debug;<INSTALL_DIR>\opencv\bin;%PATH%
```
where `<INSTALL_DIR>` is the directory in which the OpenVINO toolkit is installed.

You are ready to run the demo applications. To learn about how to run a particular
demo, read the demo documentation by clicking the demo name in the demos
list above.

## See Also
* [Introduction to Intel's Deep Learning Inference Engine](https://docs.openvinotoolkit.org/latest/_docs_IE_DG_Introduction.html)<|MERGE_RESOLUTION|>--- conflicted
+++ resolved
@@ -90,12 +90,8 @@
 | text-detection-0003                              | [Text Detection Demo](./text_detection_demo/README.md)                                | Supported | Supported |             | Supported       |
 | text-detection-0004                              | [Text Detection Demo](./text_detection_demo/README.md)                                | Supported | Supported |             | Supported       |
 | text-recognition-0012                            | [Text Detection Demo](./text_detection_demo/README.md)                                | Supported | Supported |             |                 |
-<<<<<<< HEAD
 | handwritten-japanese-recognition-0001            | [Handwritten Text Recognition Python* Demo](./python_demos/handwritten_text_recognition_demo/README.md)                             | Supported        |        Supported     |        Supported     |                 |
 | handwritten-simplified-chinese-recognition-0001  | [Handwritten Text Recognition Python* Demo](./python_demos/handwritten_text_recognition_demo/README.md)                             | Supported        |        Supported     |        Supported     |                 |
-=======
-| handwritten-japanese-recognition-0001            | [Handwritten Japanese Recognition Python\* Demo](./python_demos/handwritten_japanese_recognition_demo/README.md)                             | Supported        |        Supported     |        Supported     |                 |
->>>>>>> 132ffbb5
 | gaze-estimation-adas-0002                        | [Gaze Estimation Demo](./gaze_estimation_demo/README.md)                              | Supported | Supported | Supported | Supported |
 | head-pose-estimation-adas-0001                   | [Gaze Estimation Demo](./gaze_estimation_demo/README.md)                              | Supported | Supported | Supported | Supported |
 | facial-landmarks-35-adas-0002                    | [Gaze Estimation Demo](./gaze_estimation_demo/README.md)                              | Supported | Supported | Supported | Supported |
